"""
The main page is the home of the application.

With no inputs selected in the sidebar, it will list the latest uploads to the channel
(if available). If the user selects an artifact via the sidebar, it will list its metadata.
The metadata can also be listed directly if accessed via a `?q=` URL.
"""

import json
import mimetypes
import os
import re
import typing
from collections import defaultdict
from contextlib import closing
from datetime import datetime
from difflib import unified_diff
from inspect import cleandoc
from io import StringIO
from tempfile import gettempdir
from typing import Any

import zstandard as zstd
from conda_forge_metadata.types import ArtifactData
from rattler.platform import PlatformLiteral
from requests.auth import HTTPBasicAuth

from conda_metadata_app.app_config import (
    AppConfig,
    ArchSubdirDiscoveryChoice,
    ArchSubdirList,
    ArtifactDiscoveryChoice,
    Channel,
    MetadataRetrieval,
    PackageDiscoveryChoice,
    Secret,
)
from conda_metadata_app.version_info import get_version_info
from conda_metadata_app.version_order import VersionOrder

if not os.environ.get("CACHE_DIR"):
    from conda_oci_mirror import defaults

    os.environ["CACHE_DIR"] = defaults.CACHE_DIR = os.path.join(
        gettempdir(), "conda-oci-mirror-cache"
    )

from xml.etree import ElementTree as ET

import requests
import streamlit as st
from conda_forge_metadata.artifact_info.info_json import get_artifact_info_as_json
from conda_forge_metadata.feedstock_outputs import package_to_feedstock
from conda_package_streaming.package_streaming import stream_conda_component
from conda_package_streaming.url import conda_reader_for_url
from ruamel.yaml import YAML
from streamlit.logger import get_logger

if typing.TYPE_CHECKING:
    from collections.abc import Iterable

yaml = YAML(typ="safe")
yaml.allow_duplicate_keys = True
yaml.default_flow_style = False
logger = get_logger(__name__)


st.set_page_config(
    page_title="conda metadata browser",
    page_icon="📦",
    initial_sidebar_state="expanded",
    menu_items={
        "about": f"""
        **📦 conda-metadata-app `{get_version_info() or "(Version N/A)"}`**

        Browse metadata from conda packages in conda-forge, bioconda and others.
        """
    },
)

EXTENSION_TO_CATEGORY = {
    ".a": "Library",
    ".bat": "Shell",
    ".cmd": "Shell",
    ".csh": "Shell",
    ".dll": "Library",
    ".dylib": "Library",
    ".exe": "Executable",
    ".fish": "Shell",
    ".go": "Go",
    ".h": "Headers",
    ".hpp": "Headers",
    ".lib": "Library",
    ".pm": "Perl",
    ".ps1": "Shell",
    ".psm1": "Shell",
    ".pxd": "Cython",
    ".pxi": "Cython",
    ".pyd": "Library",
    ".pyi": "Python",
    ".pyo": "Python",
    ".pyw": "Python",
    ".pyx": "Cython",
    ".r": "R",
    ".rda": "R",
    ".rdb": "R",
    ".rds": "R",
    ".rdx": "R",
    ".rmd": "R",
    ".rs": "Rust",
    ".sh": "Shell",
    ".so": "Library",
    ".xsh": "Shell",
    ".zsh": "Shell",
}
MIMETYPE_TO_CATEGORY = {
    None: "Other",
    "application/java-vm": "Java",
    "application/javascript": "JavaScript",
    "application/json": "JSON",
    "application/octet-stream": "Binary",
    "application/pdf": "PDF",
    "application/vnd.ms-fontobject": "Fonts",
    "application/x-font-type1": "Fonts",
    "application/x-python-code": "Python",
    "application/x-tar": "Archives",
    "application/x-tcl": "TCL",
    "application/x-tgif": "Multimedia",
    "application/xml": "XML",
    "application/zip": "Archives",
    "text/css": "CSS",
    "text/csv": "CSV",
    "text/html": "HTML",
    "text/markdown": "Markdown",
    "text/plain": "Text",
    "text/x-c": "C",
    "text/x-fortran": "Fortran",
    "text/x-perl": "Perl",
    "text/x-python": "Python",
}


def bar_esc(s: str) -> str:
    "Escape vertical bars in tables"
    return s.replace("|", "\\|")


@st.cache_resource
def app_config() -> AppConfig:
    return AppConfig()


def get_channel_config(channel_name: str) -> Channel:
    try:
        return app_config().channels[channel_name]
    except KeyError:
        raise ValueError(f"Channel `{channel_name}` not found in the configuration!")


def _unwrap_secret(secret: str | Secret) -> str:
    if isinstance(secret, str):
        return secret
    return secret.get_value()


def _make_http_session(channel_name: str) -> requests.Session:
    session = requests.Session()
    session.headers["User-Agent"] = "conda-metadata-browser/0.1.0"
    channel_config = get_channel_config(channel_name)
    if channel_config.auth_username is not None:
        # use HTTP basic auth
        username = _unwrap_secret(channel_config.auth_username)
        password = _unwrap_secret(channel_config.auth_password)
        session.auth = HTTPBasicAuth(username, password)
        return session
    if quetz_token := channel_config.auth_quetz_token:
        # use Quetz token auth
        session.headers["X-API-Key"] = _unwrap_secret(quetz_token)
        return session
    if bearer_token := channel_config.auth_bearer_token:
        # use bearer token auth
        session.headers["Authorization"] = f"Bearer {_unwrap_secret(bearer_token)}"
        return session
    # no auth
    return session


@st.cache_resource(ttl="15m", max_entries=5)
def rss_data(channel_name: str) -> ET.ElementTree | None:
    """
    :returns None if the channel does not have an RSS feed
    """
    channel_config = get_channel_config(channel_name)
    if not channel_config.rss_enabled:
        return None
    rss_url = channel_config.rss_url
    r = _make_http_session(channel_name).get(rss_url)
    r.raise_for_status()
    return ET.ElementTree(ET.fromstring(r.text))


@st.cache_resource(ttl="15m", max_entries=10)
def get_channeldata(channel_name: str) -> dict:
    r = _make_http_session(channel_name).get(get_channel_config(channel_name).channeldata_url)
    r.raise_for_status()
    return r.json()


def _download_compressed_repodata(channel_name: str, arch_subdir: str) -> dict | None:
    """
    Try to download the compressed repodata.json file.
    If the file does not exist, return None.
    Other HTTP errors are raised.
    :returns the decompressed repodata.json, or None if the compressed file does not exist
    """
    channel_config = get_channel_config(channel_name)
    zstd_url = channel_config.get_zstd_repodata_url(arch_subdir)

    with _make_http_session(channel_name).get(zstd_url, stream=True) as r:
        if r.status_code == 404:
            return None
        r.raise_for_status()

        dctx = zstd.ZstdDecompressor()
        with dctx.stream_reader(r.raw) as reader:
            return json.load(reader)


@st.cache_resource(ttl="15m", max_entries=50)
def get_repodata(channel_name: str, arch_subdir: str) -> dict:
    """
    Fetch the repodata.json for a channel and subdir.
    This function first tries to download the .zst-compressed version of the repodata, and if that does not exist,
    it falls back to the uncompressed.
    """
    decompressed_repodata = _download_compressed_repodata(channel_name, arch_subdir)

    if decompressed_repodata is not None:
        return decompressed_repodata

    channel_config = get_channel_config(channel_name)

    # fall back to the uncompressed version
    repodata_url = channel_config.get_repodata_url(arch_subdir)
    r = _make_http_session(channel_name).get(repodata_url)
    r.raise_for_status()

    return r.json()


def get_all_packages_sections_from_repodata(
    channel_name: str, arch_subdir: str, with_broken: bool
) -> dict:
    """
    Contains the "packages" and "packages.conda" sections of the repodata.

    If with_broken is True, name, version, build, and build_number of broken packages are included by performing string operations
    on the artifact names in the "removed" section of the repodata, if exists.
    """
    sections = {}
    repodata = get_repodata(channel_name, arch_subdir)
    for key in ("packages", "packages.conda"):
        if key in repodata:
            sections.update(repodata[key])

    if with_broken:
        for removed_artifact in get_repodata(channel_name, arch_subdir).get("removed", []):
            removed_artifact: str

            if removed_artifact.endswith(".tar.bz2"):
                artifact_basename = removed_artifact.removesuffix(".tar.bz2")
            else:
                artifact_basename, _ = removed_artifact.rsplit(".", 1)
            artifact_name, artifact_version, artifact_build = artifact_basename.rsplit("-", 2)
            sections[removed_artifact] = {
                "name": artifact_name,
                "version": artifact_version,
                "build": artifact_build,
                "build_number": artifact_build.split("_")[-1],
            }
    return sections


@st.cache_resource(ttl="15m", max_entries=100)
def anaconda_api_data(package_name: str, channel_name: str) -> dict:
    if channel_name.startswith("pkgs/"):
        channel_name = channel_name.split("/", 1)[1]
    r = requests.get(f"https://api.anaconda.org/package/{channel_name}/{package_name}/files")
    r.raise_for_status()
    return r.json()


@st.cache_resource(ttl="1d", max_entries=10)
def repodata_patches(channel_name: str) -> dict[str, Any]:
    """
    This function assumes that the artifact discovery mode for the channel is "anaconda".
    """
    package_name = f"{channel_name}-repodata-patches"
    data = anaconda_api_data(package_name, channel_name)
    most_recent = sorted(data, key=lambda x: x["attrs"]["timestamp"], reverse=True)[0]
    filename, conda = conda_reader_for_url(f"https:{most_recent['download_url']}")

    patches = {}
    with closing(conda):
        for tar, member in stream_conda_component(filename, conda, component="pkg"):
            if member.name.endswith("patch_instructions.json"):
                patches[member.name.split("/")[0]] = json.load(tar.extractfile(member))
    return patches


@st.cache_resource(ttl="12h", max_entries=100)
def provenance_urls(package_name: str, channel: str, data: dict | None = None) -> list[str]:
    if not package_name or not data:
        return [""]
    if data is not None:
        if extra := data.get("rendered_recipe", {}).get("extra", {}):  # meta.yaml
            pass
        elif extra := data.get("about", {}).get("extra", {}):  # recipe.yaml
            pass
        else:
            logger.warning("Did not find extra metadata section")
        remote_url = extra.get("remote_url")
        if remote_url := extra.get("remote_url"):
            if remote_url.startswith("git@github.com:"):
                remote_url = remote_url.replace("git@github.com:", "https://github.com/")
                if remote_url.endswith(".git"):
                    remote_url = remote_url[:-4]
            sha = extra.get("sha")
            if sha and remote_url.startswith("https://github.com/"):
                return [f"{remote_url}/commit/{sha}"]
            return remote_url

    url_pattern = get_channel_config(channel).provenance_url_pattern
    if not url_pattern:
        return [""]

    feedstock_names: list[str]
    if get_channel_config(channel).map_conda_forge_package_to_feedstock:
        # wrong type annotation in an old version of conda-forge-metadata
        # noinspection PyTypeChecker
        feedstock_names = package_to_feedstock(package_name)
    else:
        feedstock_names = [package_name]

    return [url_pattern.format(feedstock=feedstock_name) for feedstock_name in feedstock_names]


def get_package_names(channel_name: str) -> list[str]:
    """
    Get all package names of a channel.
    """
    all_packages: Iterable[str]
    package_discovery_choice = get_channel_config(channel_name).package_discovery

    if package_discovery_choice == PackageDiscoveryChoice.CHANNEL_DATA:
        all_packages = get_channeldata(channel_name)["packages"].keys()
    elif package_discovery_choice == PackageDiscoveryChoice.REPODATA:
        all_subdirs = get_all_arch_subdirs(channel_name)
        all_packages: set[str] = set()

        for subdir in all_subdirs:
            all_packages.update(
                pkg["name"]
                for pkg in get_all_packages_sections_from_repodata(
                    channel_name, subdir, with_broken=True
                ).values()
            )
    else:
        raise RuntimeError("Invalid package discovery choice. This is an implementation error.")

    names = get_channel_config(channel_name).package_filter.apply_filter(all_packages)
    return sorted(
        names,
        key=lambda x: f"zzzzzzz{x}" if x.startswith("_") else x,
    )


@st.cache_resource(ttl="12h", max_entries=100)
def _discover_arch_subdirs_exhaustively(channel_name: str) -> list[str]:
    """
    Call this function for ArchSubdirDiscoveryChoice.ALL.
    It uses rattler's list of possible platforms, and tries to find repodata.json for each of them.
    :returns the list of all arch subdirs for which repodata.json was found
    """
    all_subdirs = []
    for platform in typing.get_args(PlatformLiteral):
        repodata_url = get_channel_config(channel_name).get_repodata_url(platform)
        # make a HEAD request to check if the repodata exists
        r = _make_http_session(channel_name).head(repodata_url, allow_redirects=True)
        if r.status_code == 404:
            continue
        r.raise_for_status()
        all_subdirs.append(platform)
    return all_subdirs


def get_all_arch_subdirs(channel_name: str) -> list[str]:
    """
    Get all arch subdirs (e.g., noarch, osx-64, linux-64) of a channel.
    The arch subdirs are sorted, ascending.
    """
    discovery_choice = get_channel_config(channel_name).arch_subdir_discovery

    if discovery_choice == ArchSubdirDiscoveryChoice.CHANNELDATA:
        return sorted(get_channeldata(channel_name)["subdirs"])

    if discovery_choice == ArchSubdirDiscoveryChoice.ALL:
        return sorted(_discover_arch_subdirs_exhaustively(channel_name))

    if isinstance(discovery_choice, ArchSubdirList):
        return discovery_choice.subdirs

    raise RuntimeError(
        f"Invalid arch subdir discovery choice: {discovery_choice} This is an implementation error."
    )


def get_arch_subdirs_for_package(
    package_name: str, channel_name: str, with_broken: bool = False
) -> list[str]:
    """
    Get the arch subdirs for a package.
    The arch subdirs are sorted, ascending.
    For same reason, we need to handle an empty package name. If the package name is empty, we return an empty list.
    """
    if not package_name:
        return []

    all_subdirs: list[str]
    arch_subdir_discovery_choice = get_channel_config(channel_name).arch_subdir_discovery

    if arch_subdir_discovery_choice == ArchSubdirDiscoveryChoice.CHANNELDATA:
        all_subdirs = get_channeldata(channel_name)["packages"][package_name]["subdirs"]
    elif arch_subdir_discovery_choice == ArchSubdirDiscoveryChoice.ALL or isinstance(
        arch_subdir_discovery_choice, ArchSubdirList
    ):
        all_subdirs = get_all_arch_subdirs(channel_name)
    else:
        raise RuntimeError(
            "Invalid arch subdir discovery choice. This is an implementation error."
        )

    return sorted(
        subdir
        for subdir in all_subdirs
        if get_versions(channel_name, subdir, package_name, with_broken=with_broken)
    )


def _best_version_in_subdir(
    package_name: str, channel_name: str, with_broken: bool = False
) -> tuple[str, str] | tuple[None, None]:
    if not package_name:
        return None, None
    subdirs_plus_best_version = sorted(
        (
            (subdir, get_versions(channel_name, subdir, package_name, with_broken=with_broken)[0])
            for subdir in get_arch_subdirs_for_package(
                package_name, channel_name, with_broken=with_broken
            )
        ),
        key=lambda x: VersionOrder(x[1]),
        reverse=True,
    )
    if subdirs_plus_best_version:
        return subdirs_plus_best_version[0]
    return None, None


def get_versions(
    channel_name: str, subdir: str, package_name: str, with_broken: bool = False
) -> list[str]:
    """
    Get the versions of a package in a channel and subdir.
    If package_name or subdir are empty, return an empty list.

    :param channel_name: the channel name
    :param subdir: the arch subdir
    :param package_name: the package name
    :param with_broken: whether to include broken packages
    :return: a sorted list of versions (descending version order)
    """
    if not package_name or not subdir:
        return []

    all_versions: set[str]
    discovery_choice = get_channel_config(channel_name).artifact_discovery

    if discovery_choice == ArtifactDiscoveryChoice.ANACONDA_API:
        api_data = anaconda_api_data(package_name, channel_name)
        all_versions = {
            pkg["version"]
            for pkg in api_data
            if pkg["attrs"]["subdir"] == subdir
            and "main" in pkg["labels"]
            and (with_broken or "broken" not in pkg["labels"])
        }
    elif discovery_choice == ArtifactDiscoveryChoice.REPODATA:
        repodata_pkg = get_all_packages_sections_from_repodata(
            channel_name, subdir, with_broken=with_broken
        )
        all_versions = {
            pkg["version"] for pkg in repodata_pkg.values() if pkg["name"] == package_name
        }
    else:
        raise RuntimeError("Invalid artifact discovery choice. This is an implementation error.")

    return sorted(
        all_versions,
        key=VersionOrder,
        reverse=True,
    )


def _build_mapping_from_anaconda_api(
    package_name: str, subdir: str, version: str, channel: str, with_broken: bool = False
) -> dict[str, int]:
    """
    Returns a mapping from build string to build number.
    """
    data = anaconda_api_data(package_name, channel)
    return {
        pkg["attrs"]["build"]: pkg["attrs"]["build_number"]
        for pkg in data
        if pkg["attrs"]["subdir"] == subdir
        and pkg["version"] == version
        and "main" in pkg["labels"]
        and (with_broken or "broken" not in pkg["labels"])
    }


def _build_mapping_from_repodata(
    package_name: str, subdir: str, version: str, channel: str, with_broken: bool
) -> dict[str, int]:
    """
    Note: This function cannot consider labels as they are not present in the repodata.
    Returns a mapping from build string to build number.
    """
    repodata_packages = get_all_packages_sections_from_repodata(channel, subdir, with_broken)

    return {
        pkg["build"]: pkg["build_number"]
        for pkg in repodata_packages.values()
        if pkg["name"] == package_name and pkg["version"] == version
    }


def builds(
    package_name: str, subdir: str, version: str, channel: str, with_broken: bool = False
) -> list[str]:
    if not package_name or not subdir or not version:
        return []

    build_str_to_num: dict[str, int]
    discovery_choice = get_channel_config(channel).artifact_discovery

    if discovery_choice == ArtifactDiscoveryChoice.ANACONDA_API:
        build_str_to_num = _build_mapping_from_anaconda_api(
            package_name, subdir, version, channel, with_broken
        )
    elif discovery_choice == ArtifactDiscoveryChoice.REPODATA:
        build_str_to_num = _build_mapping_from_repodata(
            package_name, subdir, version, channel, with_broken
        )
    else:
        raise RuntimeError("Invalid artifact discovery choice. This is an implementation error.")

    return [
        k for k, _ in sorted(build_str_to_num.items(), key=lambda kv: (kv[1], kv[0]), reverse=True)
    ]


def _extensions_from_anaconda_api(
    package_name: str,
    subdir: str,
    version: str,
    build: str,
    channel: str,
    with_broken: bool = False,
) -> set[str]:
    data = anaconda_api_data(package_name, channel)
    return {
        ("conda" if pkg["basename"].endswith(".conda") else "tar.bz2")
        for pkg in data
        if pkg["attrs"]["subdir"] == subdir
        and pkg["version"] == version
        and pkg["attrs"]["build"] == build
        and "main" in pkg["labels"]
        and (with_broken or "broken" not in pkg["labels"])
    }


def _extensions_from_repodata(
    package_name: str, subdir: str, version: str, build: str, channel: str, with_broken: bool
) -> set[str]:
    repodata_packages = get_all_packages_sections_from_repodata(channel, subdir, with_broken)

    return {
        ("conda" if filename.endswith(".conda") else "tar.bz2")
        for filename, pkg in repodata_packages.items()
        if pkg["name"] == package_name and pkg["version"] == version and pkg["build"] == build
    }


def extensions(
    package_name: str,
    subdir: str,
    version: str,
    build: str,
    channel: str,
    with_broken: bool = False,
) -> list[str]:
    if not package_name or not subdir or not version or not build:
        return []
    if override_extensions := get_channel_config(channel).override_extensions:
        return override_extensions

    discovery_choice = get_channel_config(channel).artifact_discovery

    if discovery_choice == ArtifactDiscoveryChoice.ANACONDA_API:
        return sorted(
            _extensions_from_anaconda_api(
                package_name, subdir, version, build, channel, with_broken
            )
        )
    if discovery_choice == ArtifactDiscoveryChoice.REPODATA:
        return sorted(
            _extensions_from_repodata(package_name, subdir, version, build, channel, with_broken)
        )
    raise RuntimeError("Invalid artifact discovery choice. This is an implementation error.")


def _is_broken_anaconda_api(
    package_name: str, subdir: str, version: str, build: str, extension: str, channel: str
) -> bool:
    channel_config = get_channel_config(channel)
    if not channel_config.supports_broken_label:
        return False

    data = anaconda_api_data(package_name, channel)
    for pkg in data:
        if (
            pkg["attrs"]["subdir"] == subdir
            and pkg["version"] == version
            and pkg["attrs"]["build"] == build
            and pkg["basename"].endswith(extension)
        ):
            return "broken" in pkg["labels"]
    return False


def _is_broken_repodata(
    package_name: str, subdir: str, version: str, build: str, extension: str, channel: str
) -> bool:
    repodata = get_repodata(channel, subdir)

    artifact_name = f"{package_name}-{version}-{build}.{extension}"

    return artifact_name in repodata.get("removed", [])


def _is_broken(
    package_name: str, subdir: str, version: str, build: str, extension: str, channel: str
) -> bool:
    channel_config = get_channel_config(channel)
    if channel_config.artifact_discovery == ArtifactDiscoveryChoice.ANACONDA_API:
        return _is_broken_anaconda_api(package_name, subdir, version, build, extension, channel)
    if channel_config.artifact_discovery == ArtifactDiscoveryChoice.REPODATA:
        return _is_broken_repodata(package_name, subdir, version, build, extension, channel)
    raise RuntimeError("Invalid artifact discovery choice. This is an implementation error.")


def _categorize_path(path: str) -> str:
    ext = os.path.splitext(path)[1].lower()
    components = path.split("/")
    if not ext and "bin" in components[:-1]:
        return "Executable"
    if category := EXTENSION_TO_CATEGORY.get(ext):
        return category
    mimetype, _ = mimetypes.guess_type(path)
    if category := MIMETYPE_TO_CATEGORY.get(mimetype):
        return category
    first, second = mimetype.split("/")
    if first == "font":
        return "Fonts"
    if first in ("image", "audio", "video"):
        return "Multimedia"
    if ".so." in components[-1]:
        return "Library"
    if not ext and "LICENSE" in components[-1]:
        return "Text"
    if components[0] == "man" and ext[1:].isdigit():
        return "Text"
    return mimetype


def _content_analysis_plot(paths: list[str]):
    if not app_config().enable_filetype_plot:
        return
    counter = defaultdict(int)
    for path in paths:
        counter[_categorize_path(path)] += 1
    counter = dict(sorted(counter.items(), key=lambda kv: kv[1], reverse=True))
    return st.bar_chart([counter], horizontal=True, stack="normalize")


def patched_repodata(channel: str, subdir: str, artifact: str) -> tuple[dict, bool]:
    """
    This function assumes that the artifact discovery mode for the channel is "anaconda".
    """
    patches = repodata_patches(channel)[subdir]
    key = "packages.conda" if artifact.endswith(".conda") else "packages"
    patched_data = patches[key].get(artifact, {})
    yanked = artifact in patches["remove"]
    return patched_data, yanked


def artifact_metadata(channel: str, subdir: str, artifact: str) -> ArtifactData | None:
    channel_config = get_channel_config(channel)

    if channel_config.metadata_retrieval == MetadataRetrieval.OCI_WITH_STREAMED_FALLBACK:
        # OCI requests are never authenticated for now
        metadata = get_artifact_info_as_json(
            channel=channel,
            subdir=subdir,
            artifact=artifact,
            backend="oci",
            skip_files_suffixes=(),
        )

        if (metadata and metadata.get("name")) or artifact.endswith(".tar.bz2"):
            return metadata

    if artifact.endswith(".tar.bz2"):
        return None

    # Use streamed metadata as a fallback
    authenticated_session = _make_http_session(channel)

    return get_artifact_info_as_json(
        channel=str(channel_config.url),
        subdir=subdir,
        artifact=artifact,
        backend="streamed",
        skip_files_suffixes=(),
        session=authenticated_session,
    )


def is_archived_repo(repo_url_or_owner_repo) -> bool:
    owner, repo = repo_url_or_owner_repo.split("/")[-2:]
    if owner != "conda-forge":
        return False
    r = requests.get(f"https://api.github.com/repos/{owner}/{repo}")
    if r.ok:
        return r.json().get("archived", False)
    return False


def parse_url_params() -> tuple[dict[str, Any], bool]:
    """
    Allowed query params:
    - q: channel
    - q: channel/package_name
    - q: channel/subdir::package_name-version-build
    - q: channel/subdir/package_name-version-build.extension
    - with_broken: true or false
    """
    channel, subdir, artifact, package_name, version, build, extension = [None] * 7
    with_broken = False
    path = None
    url_params = st.query_params.to_dict()
    ok = True
    if "with_broken" in url_params:
        with_broken = url_params.pop("with_broken") == "true"
    if "q" in url_params:
        query = url_params["q"]
        if query in app_config().channels:  # channel only
            channel = query
        elif "/" in query:
            try:
                components = query.split("/")
                if len(components) == 2:  # cannot be a channel name with a slash (e.g., pkgs/main)
                    channel, artifact = components
                    subdir = None
                elif len(components) == 3:
                    channel, subdir, artifact = components
                    if f"{channel}/{subdir}" in app_config().channels:
                        channel = f"{channel}/{subdir}"
                        subdir = None
                elif len(components) == 4:
                    *channel, subdir, artifact = components
                    channel = "/".join(channel)
                else:
                    raise ValueError("Invalid number of URL components")
            except Exception as exc:
                logger.error(exc)
                ok = False
            else:
                if artifact:
                    if artifact.endswith(".conda"):
                        extension = "conda"
                        rest_of_artifact = artifact[: -len(".conda")]
                    elif artifact.endswith(".tar.bz2"):
                        extension = "tar.bz2"
                        rest_of_artifact = artifact[: -len(".tar.bz2")]
                    elif artifact.endswith("."):
                        extension = None
                        rest_of_artifact = artifact.rstrip(".")
                    else:
                        extension = None
                        rest_of_artifact = artifact
                    try:
                        package_name, version, build = rest_of_artifact.rsplit("-", 2)
                        if not version[0].isdigit():
                            package_name = rest_of_artifact
                            version, build = None, None
                    except Exception:
                        package_name = rest_of_artifact
    elif "path" in url_params:
        path = url_params["path"]
    elif url_params:
        ok = False
    return {
        "channel": channel,
        "subdir": subdir,
        "artifact": artifact,
        "package_name": package_name,
        "version": version,
        "build": build,
        "extension": extension,
        "path": path,
        "with_broken": with_broken,
    }, ok


url_params, url_ok = parse_url_params()
if not url_ok:
    st.error(
        f"Invalid URL params: `{url_params}`.\n\n"
        "Allowed syntaxes: \n"
        "- `/?q=channel`.\n"
        "- `/?q=channel/package_name`.\n"
        "- `/?q=channel/subdir/package_name`.\n"
        "- `/?q=channel/subdir/package_name-version-build`.\n"
        "- `/?q=channel/subdir/package_name-version-build.extension`.\n"
    )
    st.query_params.clear()
    st.stop()
elif url_params["artifact"] and "channel" not in st.session_state:
    # Initialize state from URL params, only on first run
    # These state keys match the sidebar widgets keys below
    st.session_state.channel = url_params["channel"]
    if url_params["subdir"] is not None:
        st.session_state.subdir = url_params["subdir"]
    if url_params["package_name"] is not None:
        _package_name = url_params["package_name"]
        if _package_name in get_package_names(url_params["channel"]):
            st.session_state.package_name = url_params["package_name"]
        else:
            st.error(f"Package `{_package_name}` not yet available in {url_params['channel']}!")
    if url_params["version"] is not None:
        st.session_state.version = url_params["version"]
    if url_params["build"] is not None:
        st.session_state.build = url_params["build"]
    if url_params["extension"] is not None:
        st.session_state.extension = url_params["extension"]
    if url_params["with_broken"]:
        st.session_state.with_broken = url_params["with_broken"]

_patched_metadata_channels = [
    channel
    for channel in app_config().channels
    if get_channel_config(channel).repodata_patches_package
]
_with_patches_help_extra = (
    f" Only for {_patched_metadata_channels[0]}." if len(_patched_metadata_channels) == 1 else ""
)
_with_patches_help: str
if _patched_metadata_channels:
    _with_patches_help = "Requires extra API calls. Slow!" + _with_patches_help_extra


with st.sidebar:
    with_broken = st.checkbox(
        "Include artifacts marked broken",
        value=False,
        key="with_broken",
        help="Include broken packages in the list of versions and builds.",
    )

    with_patches: bool = False
    if _patched_metadata_channels:
        with_patches = st.checkbox(
            "Show patched metadata",
            value=False,
            key="with_patches",
            help=_with_patches_help,
        )
    show_archived = st.checkbox(
        "Highlight provenance if archived",
        value=False,
        key="show_archived",
        help="If the source feedstock is archived, the text will be struck through. "
        "Requires extra API calls. Slow! Only for conda-forge",
    )
    _all_channels = list(app_config().channels.keys())
    channel = st.selectbox(
        "Select a channel:",
        _all_channels,
        key="channel",
        # Use the user provided channel (via query params) if possible.
        index=_all_channels.index(url_params["channel"])
        if url_params["channel"] in _all_channels
        else 0,
    )

    _available_package_names = get_package_names(channel)
    # empty string means: show RSS feed
    package_name = st.selectbox(
        "Enter a package name:",
        options=_available_package_names,
        key="package_name",
        help=f"Choose one package out of the {len(_available_package_names):,} available ones. "
        "Underscore-leading names are sorted last.",
        index=None,  # No choice by default, allows clearing field with (X) button
    )
    _available_subdirs = get_arch_subdirs_for_package(
        package_name, channel, with_broken=with_broken
    )
    _best_subdir, _best_version = _best_version_in_subdir(
        package_name, channel, with_broken=with_broken
    )
    if _best_subdir and not getattr(st.session_state, "subdir", None):
        st.session_state.subdir = _best_subdir
    if _best_version and not getattr(st.session_state, "version", None):
        st.session_state.version = _best_version

    subdir = st.selectbox(
        "Select a subdir:",
        options=_available_subdirs,
        key="subdir",
    )

    version = st.selectbox(
        "Select a version:",
        options=get_versions(channel, subdir, package_name, with_broken=with_broken),
        key="version",
    )
    # Add a small message if a newer version is available in a different subdir, and
    # the currently chosen version is the newest in the current subdir
    if (
        _best_version
        and version
        and version == get_versions(channel, subdir, package_name, with_broken=with_broken)[0]
        and VersionOrder(_best_version) > VersionOrder(version)
        and _best_subdir != subdir
    ):
        st.markdown(
            f"<sup>ℹ️ v{_best_version} is available for {_best_subdir}</sup>",
            unsafe_allow_html=True,
        )
    _build_options = builds(package_name, subdir, version, channel, with_broken=with_broken)
    if _build_options and not getattr(st.session_state, "build", None):
        st.session_state.build = _build_options[0]
    build = st.selectbox(
        "Select a build:",
        options=_build_options,
        key="build",
    )
    _extension_options = extensions(
        package_name, subdir, version, build, channel, with_broken=with_broken
    )
    if _extension_options and not getattr(st.session_state, "extension", None):
        st.session_state.extension = _extension_options[0]
    extension = st.selectbox(
        "Select an extension:",
        options=_extension_options,
        key="extension",
    )


def input_value_so_far():
    value = ""
    if channel:
        value = f"{channel}/"
    if package_name:
        if subdir:
            value += f"{subdir}::"
        value += f"{package_name}-"
        if version:
            value += f"{version}-"
            if build:
                value += f"{build}."
                if extension:
                    value += extension
    return value


def disable_button(query):
    if re.match(r"^[a-z0-9-]+/[a-z0-9-]+::[a-z0-9-]+-[0-9.]+-[a-z0-9_]+.[a-z0-9]+$", query):
        return False
    if all([channel, subdir, package_name, version, build, extension]):
        return False
    return True


c1, c2 = st.columns([1, 0.15])
with c1:
    query = st.text_input(
        label="Search artifact metadata:",
        placeholder="channel/subdir::package_name-version-build.ext",
        value=input_value_so_far(),
        label_visibility="collapsed",
        key="query_input",
        disabled=True,
    )
with c2:
    submitted = st.button(
        "Submit",
        key="form",
        disabled=disable_button(query),
        use_container_width=True,
    )


if submitted or all([channel, subdir, package_name, version, build]):
    channel_subdir, artifact = query.split("::")
    channel, subdir = channel_subdir.rsplit("/", 1)
    st.query_params.clear()
    st.query_params.q = f"{channel}/{subdir}/{artifact}"
    if with_broken:
        st.query_params.with_broken = str(with_broken).lower()
    with st.spinner("Fetching metadata..."):
        if artifact.startswith("_") and artifact.endswith(".tar.bz2"):
            # TarBz2 artifacts come from the OCI mirror, which can't host
            # artifacts starting with `_`. Those packages are prepended with
            # zzz_ instead.
            artifact = f"zzz{artifact}"
        data = artifact_metadata(
            channel=channel,
            subdir=subdir,
            artifact=artifact,
        )
        if (
            not data
            and artifact.endswith(".tar.bz2")
            and get_channel_config(channel).metadata_retrieval == MetadataRetrieval.STREAMED
        ):
            st.warning("Cannot retrieve metadata of an tar.bz2 artifact for non-OCI channels.")
            st.stop()
        elif not data:
            logger.error(f"No metadata found for `{query}`.")
            st.error(f"No metadata found for `{query}`.")
            st.stop()
elif channel and not package_name and not subdir and not version and not build and not extension:
    st.query_params.clear()
    st.query_params.q = channel
    data = "show_latest"
elif channel and package_name and not subdir and not version and not with_broken:
    data = (
        f"error:No artifacts found for `{package_name}` but broken packages might be omitted. "
        "Toggle the option in the sidebar to show potential matches."
    )
else:
    data = ""

if isinstance(data, dict):
    uploaded = "N/A"
    try:
        timestamp = data.get("index", {}).get("timestamp", 0) / 1000
        if timestamp:
            uploaded = datetime.fromtimestamp(timestamp).strftime("%Y-%m-%d %H:%M:%S")
    except Exception as exc:
        logger.error(exc, exc_info=True)

    try:
        provenance = []
        for url in provenance_urls(package_name, channel, data):
            if "/commit/" in url:
                parts = url.split("/")
                commit = parts[-1]
                name = parts[-3]
                url_text = f"{name} @ `{commit[:7]}`"
            else:
                name = url_text = url.split("/")[-1]
            if (
                show_archived
                and channel == "conda-forge"
                and is_archived_repo(f"conda-forge/{name}")
            ):
                url_text = f"~~{url_text}~~"
            provenance.append(f"[{url_text}]({url})")
        provenance = ", ".join(provenance) if provenance else "*N/A*"
    except Exception as exc:
        provenance = "*N/A*"
        logger.error(exc, exc_info=True)

    with_patches_requested = with_patches and get_channel_config(channel).repodata_patches_package
    patches_supported = (
        get_channel_config(channel).artifact_discovery == ArtifactDiscoveryChoice.ANACONDA_API
    )

    if with_patches_requested and not patches_supported:
        st.error(
            "Patched metadata is currently only available for channels with artifact discovery mode `anaconda`."
            "Showing the original metadata."
        )

    if with_patches_requested and patches_supported:
        patched_data, yanked = patched_repodata(channel, subdir, artifact)
    else:
        patched_data = {}
        yanked = _is_broken(package_name, subdir, version, build, extension, channel)

    st.markdown(f"## {'❌ ' if yanked else ''}{data['name']} {data['version']}")
    if yanked:
        st.error("This artifact has been removed from the index and is only available via URL.")
    about = data.get("about") or data.get("rendered_recipe", {}).get("about", {})

    dashboard_urls = {
        dashboard_name: app_config()
        .dashboards[dashboard_name]
        .url_pattern.format(
            channel=channel.split("/", 1)[-1],
            subdir=subdir,
            name=data["name"],
            version=data["version"],
        )
        for dashboard_name in get_channel_config(channel).dashboards
    }
    dashboard_markdown_links = [f"[{name}]({url})" for name, url in dashboard_urls.items()]
    dashboard_markdown_links = (
        " · ".join(dashboard_markdown_links) if dashboard_markdown_links else "-"
    )
    build_str = data.get("index", {}).get("build", "*N/A*")
    if build_str == "*N/A*":
        download = "*N/A*"
    else:
        _download_url = get_channel_config(channel).get_artifact_download_url(
            arch_subdir=subdir,
            package_name=data["name"],
            version=data["version"],
            build_string=build_str,
            extension=extension,
        )
        download = f"[artifact download]({_download_url})"
    maintainers = []
    rendered_recipe = data.get("rendered_recipe", {})
    if recipe := rendered_recipe.get("recipe"):  # recipe.yaml
        recipe_format = f"recipe.yaml v{recipe.get('schema_version', 1)}"
        rattler_build_version = rendered_recipe.get("system_tools").get("rattler-build", "")
        built_with = f"`rattler-build {rattler_build_version}`"
    else:
        recipe_format = "meta.yaml"
        conda_build_version = data.get("about", {}).get("conda_build_version", "")
        conda_version = data.get("about", {}).get("conda_version", "")
        built_with = "N/A"
        if conda_build_version:
            built_with = f"`conda-build {conda_build_version}`"
        if conda_version:
            built_with += f", `conda {conda_version}`"
    extra = rendered_recipe.get("extra", {}) or recipe.get("extra", {})
    for user in extra.get("recipe-maintainers", ["*N/A*"]):
        if user == "*N/A*":
            maintainers.append(user)
        elif "/" in user:  # this is a team
            org, team = user.split("/")
            maintainers.append(f"[{user}](https://github.com/orgs/{org}/teams/{team})")
        else:
            maintainers.append(f"[{user}](https://github.com/{user})")
    maintainers = ", ".join(maintainers)
    project_urls = []
    for urltype in ("home", "dev_url", "doc_url"):
        urls = about.get(urltype)
        if urls is None:
            continue
        urls = [u.strip() for u in urls.split(",")]
        for i, url in enumerate(urls, 1):
            urlname = urltype if i == 1 else f"{urltype} {i}"
            project_urls.append(f"[{urlname}]({url})")
    project_urls = " · ".join(project_urls)
    st.write(
        cleandoc(
            f"""
            > {" ".join(about.get("summary", "*(Summary N/A)*").splitlines())}

            | **Channel** | **Subdir** | **Build** | **Extension** |
            | :---: | :---: | :---: | :---: |
            | `{channel}` | `{subdir}` | `{bar_esc(build_str)}` | `{extension}` |
            | **License** | **Uploaded** | **Maintainers** | **Provenance** |
            | `{bar_esc(about.get("license", "*N/A*"))}` | {uploaded} | {maintainers} | {provenance} |
            | **Recipe:** | `{recipe_format}` | **Built with**: | {built_with} |
            | **Links:** | {download} | {project_urls} | {dashboard_markdown_links} |
            """
        )
    )
    st.markdown(" ")
    dependencies = data.get("index", {}).get("depends", ())
    constraints = data.get("index", {}).get("constrains", ())
    if recipe:
        # v1
        run_exports = (
            rendered_recipe.get("finalized_dependencies", {}).get("run", {}).get("run_exports", {})
        )
    else:
        # v0
        run_exports = rendered_recipe.get("build", {}).get("run_exports", {})
    if dependencies or constraints or run_exports:
        c1, c2 = st.columns([1, 1])
        for title, key, specs, col in [
            ("Dependencies", "depends", dependencies, c1),
            ("Constraints", "constrains", constraints, c2),
        ]:
            if specs:
                with col:
                    patched_specs = patched_data.get(key, {})
                    if patched_specs:
                        specs = list(unified_diff(specs, patched_specs, n=100))[3:]
                    st.write(f"### {title} ({len(specs)})")
                    richtable = st.toggle("Show as rich table", value=False, key=key)
                    if richtable:
                        st.dataframe(
                            {
                                "Spec": [s.strip() for s in specs],
                                "Details": [
                                    f"/?q={channel}/{s.strip().split()[0]}" for s in specs
                                ],
                            },
                            use_container_width=True,
                            hide_index=False,
                            column_config={
                                "Details": st.column_config.LinkColumn(display_text="Go")
                            },
                            height=35 * (len(specs) + 1),
                            selection_mode="single-column",
                        )
                    else:
                        specs = "\n".join([s.strip() for s in specs])
                        st.code(specs, language="diff", line_numbers=True)
        if run_exports:
            with c2:
                if not hasattr(run_exports, "items"):
                    run_exports = {"weak": run_exports}
                st.write(
                    f"### Run exports ({sum(1 for val in run_exports.values() for _ in val)})"
                )
                memfile = StringIO()
                yaml.dump(run_exports, memfile)
                memfile.seek(0)
                st.code(memfile.getvalue(), language="yaml", line_numbers=True)

        st.markdown(" ")

    if data.get("files"):
        st.write(f"### Files ({len(data['files']):,})")
        _content_analysis_plot(data["files"])
        if (n_files := len(data["files"])) > 10000:
            st.info(
                f"Too many files ({n_files:,}). Showing only first 10K. "
                "Check raw JSON below for full list.",
                icon="ℹ️",
            )
        all_files = "\n".join(data["files"][:10000])
        st.code(
            all_files,
            language="text",
            line_numbers=True,
            height=23 * min([25, len(data["files"])]),
        )

    st.write("### Raw JSON")
    st.json(data, expanded=False)
elif data == "show_latest":
    try:
        rss_ret = rss_data(channel)
    except Exception as exc:
        logger.error(exc, exc_info=True)
        st.error(f"Could not obtain RSS data for {channel}! `{exc.__class__.__name__}: {exc}`")
        st.stop()

    if not rss_ret:
        st.info(f"No RSS feed available for {channel}.")
        st.stop()

    table = [
        "| **#** | **Package** | **Version** | **Platform(s)** | **Published** |",
        "| :---: | :---: | :---: | :---: | :---: |",
    ]
    for n, item in enumerate(rss_ret.findall("channel/item"), 1):
        title = item.find("title").text
        name, version, platforms = title.split(" ", 2)
        platforms = platforms[1:-1]
        published = item.find("pubDate").text
        more_url = f"/?q={channel}/{name}"
<<<<<<< HEAD
        table.append(
            f"| {n} | <a href='{more_url}' target='_self'>{name}</a>| {version} | {platforms} | {published}"
        )
=======
        table.append(f"| {n} | [{name}]({more_url}) | {version} | {platforms} | {published}")
>>>>>>> 90baf478
    st.markdown(
        f"## Latest {n} updates in [{channel}](https://anaconda.org/{channel.split('/', 1)[-1]})"
    )
    st.markdown(f"> Last update: {rss_ret.find('channel/pubDate').text}.")
    st.markdown("\n".join(table), unsafe_allow_html=True)
elif isinstance(data, str) and data.startswith("error:"):
    st.error(data[6:])
elif not data:
    st.info("Nothing to show. Did you fill all fields in the 'Packages' tab?")<|MERGE_RESOLUTION|>--- conflicted
+++ resolved
@@ -1293,13 +1293,10 @@
         platforms = platforms[1:-1]
         published = item.find("pubDate").text
         more_url = f"/?q={channel}/{name}"
-<<<<<<< HEAD
         table.append(
-            f"| {n} | <a href='{more_url}' target='_self'>{name}</a>| {version} | {platforms} | {published}"
-        )
-=======
-        table.append(f"| {n} | [{name}]({more_url}) | {version} | {platforms} | {published}")
->>>>>>> 90baf478
+            f"| {n} | <a href='{more_url}' target='_self'>{name}</a>"
+            f"| {version} | {platforms} | {published}"
+        )
     st.markdown(
         f"## Latest {n} updates in [{channel}](https://anaconda.org/{channel.split('/', 1)[-1]})"
     )
