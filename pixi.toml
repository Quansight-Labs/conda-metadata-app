--- conflicted
+++ resolved
@@ -23,17 +23,10 @@
 zstandard = ">=0.23.0,<0.24"
 py-rattler = ">=0.7.0,<0.8"
 conda-forge-metadata = ">=0.11.0,<0.12"
-<<<<<<< HEAD
 conda-package-streaming = ">=0.12.0,<0.13"
 conda-oci-mirror = ">=0.2.3,<0.3"
-streamlit = ">=1.39.0,<2"
-streamlit-searchbox = "==0.1.19"
-=======
-conda-oci-mirror = ">=0.1.0,<0.2"
 streamlit = ">=1.44.0,<2"
 streamlit-searchbox = "==0.1.20"
-setuptools = "*"    # can be removed after conda-oci-mirror gets rid of it, https://github.com/channel-mirrors/conda-oci-mirror/pull/40
->>>>>>> 5c3034a4
 
 [host-dependencies]
 pip = "*"
